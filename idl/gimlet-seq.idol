// Gimlet Sequencer API

Interface(
    name: "Sequencer",
    ops: {
	"get_state": (
            doc: "Return the power state",
            reply: Result(
                ok: (
                    type: "PowerState",
                    recv: FromPrimitive("u8"),
                ),
                err: CLike("SeqError"),
            ),
        ),
	"set_state": (
            doc: "Set the power state",
            args: {
                "state": (
                    type: "PowerState",
                    recv: FromPrimitive("u8"),
                )
            },
            reply: Result(
                ok: "()",
                err: CLike("SeqError"),
            ),
        ),
        "fans_on": (
            args: {},
            reply: Result(
                ok: "()",
                err: CLike("SeqError"),
            ),
        ),
        "fans_off": (
            args: {},
            reply: Result(
                ok: "()",
                err: CLike("SeqError"),
            ),
        ),
<<<<<<< HEAD
=======
        "load_clock_config": (
            args: {},
            reply: Result(
                ok: "()",
                err: CLike("SeqError"),
            ),
        ),
        "is_clock_config_loaded": (
            args: {},
            reply: Result(
                ok: "u8",
                err: CLike("SeqError"),
            ),
        ),
>>>>>>> 2c9bfe86
    },
)<|MERGE_RESOLUTION|>--- conflicted
+++ resolved
@@ -40,15 +40,6 @@
                 err: CLike("SeqError"),
             ),
         ),
-<<<<<<< HEAD
-=======
-        "load_clock_config": (
-            args: {},
-            reply: Result(
-                ok: "()",
-                err: CLike("SeqError"),
-            ),
-        ),
         "is_clock_config_loaded": (
             args: {},
             reply: Result(
@@ -56,6 +47,5 @@
                 err: CLike("SeqError"),
             ),
         ),
->>>>>>> 2c9bfe86
     },
 )